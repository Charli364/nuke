﻿// Copyright 2023 Maintainers of NUKE.
// Distributed under the MIT License.
// https://github.com/nuke-build/nuke/blob/master/LICENSE

using System;
using System.Collections.Generic;
using System.Linq;
using System.Threading.Tasks;
using FluentAssertions;
using JetBrains.Annotations;
using Nuke.Common.ChangeLog;
using Nuke.Common.IO;
using VerifyXunit;
using Xunit;

// ReSharper disable ReturnValueOfPureMethodIsNotUsed

namespace Nuke.Common.Tests;

[UsesVerify]
public class ChangelogTasksTest
{
    private static AbsolutePath RootDirectory => Constants.TryGetRootDirectoryFrom(EnvironmentInfo.WorkingDirectory).NotNull();

    private static AbsolutePath PathToChangelogReferenceFiles => RootDirectory / "source" / "Nuke.Common.Tests" / "ChangelogReferenceFiles";

    [Theory]
    [MemberData(nameof(AllChangelogReference_1_0_0_Files))]
    [MemberData(nameof(AllChangelogReference_NUKE_Files))]
    public void ReadReleaseNotes_ChangelogReferenceFile_ThrowsNoExceptions(AbsolutePath file)
    {
        Action act = () => ChangelogTasks.ReadReleaseNotes(file);

        act.Should().NotThrow();
    }

    [Theory]
    [MemberData(nameof(AllChangelogReference_1_0_0_Files))]
    [MemberData(nameof(AllChangelogReference_NUKE_Files))]
    public void ReadReleaseNotes_ChangelogReferenceFile_ReturnsAnyReleaseNotes(AbsolutePath file)
    {
        var releaseNotes = ChangelogTasks.ReadReleaseNotes(file);

        releaseNotes.Should().NotBeEmpty();
    }

    [Theory]
    [MemberData(nameof(AllChangelogReference_1_0_0_Files))]
    [MemberData(nameof(AllChangelogReference_NUKE_Files))]
    public void ReadChangelog_ChangelogReferenceFile_ThrowsNoExceptions(AbsolutePath file)
    {
        Action act = () => ChangelogTasks.ReadChangelog(file);

        act.Should().NotThrow();
    }

    [Theory]
    [MemberData(nameof(AllChangelogReference_1_0_0_Files))]
    [MemberData(nameof(AllChangelogReference_NUKE_Files))]
    public void ExtractChangelogSectionNotes_ChangelogReferenceFile_ThrowsNoExceptions(AbsolutePath file)
    {
        Action act = () => ChangelogTasks.ExtractChangelogSectionNotes(file);

        act.Should().NotThrow();
    }

    [Theory]
    [MemberData(nameof(AllChangelogReference_1_0_0_Files))]
    [MemberData(nameof(AllChangelogReference_NUKE_Files))]
    public Task ReadReleaseNotes_ChangelogReferenceFile_HasParsedCorrectly(AbsolutePath file)
    {
        var releaseNotes = ChangelogTasks.ReadReleaseNotes(file);

        return Verifier.Verify(releaseNotes).UseDirectory(PathToChangelogReferenceFiles).UseFileName(file.NameWithoutExtension);
    }

    [Fact]
    public void GetReleaseSections_ChangelogReferenceFileWithoutReleaseHead_ReturnsEmpty()
    {
<<<<<<< HEAD
        var file = PathToChangelogReferenceFiles / "changelog_reference_invalid_variant_1.md";
        var lines = file.ReadAllLines().ToList();

        ChangelogTasks.GetReleaseSections(lines).Should().BeEmpty();
    }

    [Theory]
    [InlineData("changelog_reference_1.0.0_variant_5.md", "0.2.3")]
    public Task ExtractChangelogSectionNotes_WithTag_ReturnsSectionThatMatchesProvidedTag(string fileName, string tag)
    {
        var changeLogFilePath = PathToChangelogReferenceFiles / fileName;
        var sectionNotes = ChangelogTasks.ExtractChangelogSectionNotes(changeLogFilePath, tag);

        return Verifier.Verify(sectionNotes).UseDirectory(PathToChangelogReferenceFiles)
            .UseFileName($"{changeLogFilePath.NameWithoutExtension}_section_{tag}");
    }

    [Theory]
    [InlineData("changelog_reference_1.0.0_variant_5.md", "0.0.0")]
    [InlineData("changelog_reference_1.0.0_variant_5.md", "9.9.9")]
    public void ExtractChangelogSection_WithNonExistingTag_ThrowsInformativeException(string fileName, string tag)
    {
        var file = PathToChangelogReferenceFiles / fileName;

        Action act = () => ChangelogTasks.ExtractChangelogSectionNotes(file, tag);

        act.Should().Throw<Exception>().WithMessage($"Could not find release section for '{tag}'.");
    }

    [Theory]
    [InlineData("changelog_reference_invalid_variant_2.md")]
    public void ReadChangelog_ChangelogFileThatHasMultipleUnreleasedSection_ThrowsInformativeException(string fileName)
    {
        var file = PathToChangelogReferenceFiles / fileName;

        Action act = () => ChangelogTasks.ReadChangelog(file);

        act.Should().Throw<Exception>().WithMessage("Changelog should have only one draft section");
    }

    [Theory]
    [InlineData("changelog_reference_invalid_variant_1.md")]
    public void ReadChangelog_EmptyChangelogFile_ThrowsInformativeException(string fileName)
    {
        var file = PathToChangelogReferenceFiles / fileName;

        Action act = () => ChangelogTasks.ReadChangelog(file);

        act.Should().Throw<Exception>().WithMessage("Changelog should have at least one release note section");
    }

    [UsedImplicitly]
    public static IEnumerable<object[]> AllChangelogReference_1_0_0_Files
    {
        get => PathToChangelogReferenceFiles.GlobFiles("changelog_reference_1.0.0*.md").Select(x => new object[] { x });
=======
        private static AbsolutePath RootDirectory => Constants.TryGetRootDirectoryFrom(EnvironmentInfo.WorkingDirectory).NotNull();

        private static AbsolutePath PathToChangelogReferenceFiles => RootDirectory / "source" / "Nuke.Common.Tests" / "ChangelogReferenceFiles";

        [Theory]
        [MemberData(nameof(AllChangelogReference_1_0_0_Files))]
        [MemberData(nameof(AllChangelogReference_NUKE_Files))]
        public void ExtractChangelogSectionNotes_ChangelogReferenceFile_ThrowsNoExceptions(AbsolutePath file)
        {
            Action act = () => ChangelogTasks.ExtractChangelogSectionNotes(file);

            act.Should().NotThrow();
        }

        [Fact]
        public void GetReleaseSections_ChangelogReferenceFileWithoutReleaseHead_ReturnsEmpty()
        {
            var file = PathToChangelogReferenceFiles / "changelog_reference_invalid_variant_1.md";
            var lines = file.ReadAllLines().ToList();

            ChangelogTasks.GetReleaseSections(lines).Should().BeEmpty();
        }

        [Theory]
        [InlineData("changelog_reference_1.0.0_variant_5.md", "0.2.3")]
        public Task ExtractChangelogSectionNotes_WithTag_ReturnsSectionThatMatchesProvidedTag(string fileName, string tag)
        {
            var changeLogFilePath = PathToChangelogReferenceFiles / fileName;
            var sectionNotes = ChangelogTasks.ExtractChangelogSectionNotes(changeLogFilePath, tag);

            return Verifier.Verify(sectionNotes).UseDirectory(PathToChangelogReferenceFiles)
                .UseFileName($"{changeLogFilePath.NameWithoutExtension}_section_{tag}");
        }

        [Theory]
        [InlineData("changelog_reference_1.0.0_variant_5.md", "0.0.0")]
        [InlineData("changelog_reference_1.0.0_variant_5.md", "9.9.9")]
        public void ExtractChangelogSection_WithNonExistingTag_ThrowsInformativeException(string fileName, string tag)
        {
            var file = PathToChangelogReferenceFiles / fileName;

            Action act = () => ChangelogTasks.ExtractChangelogSectionNotes(file, tag);

            act.Should().Throw<Exception>().WithMessage($"Could not find release section for '{tag}'.");
        }

        [Theory]
        [InlineData("changelog_reference_invalid_variant_2.md")]
        public void ReadChangelog_ChangelogFileThatHasMultipleUnreleasedSection_ThrowsInformativeException(string fileName)
        {
            var file = PathToChangelogReferenceFiles / fileName;

            Action act = () => ChangelogTasks.ReadChangelog(file);

            act.Should().Throw<Exception>().WithMessage("Changelog should have only one draft section");
        }

        [Theory]
        [InlineData("changelog_reference_invalid_variant_1.md")]
        public void ReadChangelog_EmptyChangelogFile_ThrowsInformativeException(string fileName)
        {
            var file = PathToChangelogReferenceFiles / fileName;

            Action act = () => ChangelogTasks.ReadChangelog(file);

            act.Should().Throw<Exception>().WithMessage("Changelog should have at least one release note section");
        }

        [UsedImplicitly]
        public static IEnumerable<object[]> AllChangelogReference_1_0_0_Files
        {
            get => PathToChangelogReferenceFiles.GlobFiles("changelog_reference_1.0.0*.md").Select(x => new object[] { x });
        }

        [UsedImplicitly]
        public static IEnumerable<object[]> AllChangelogReference_NUKE_Files
            => PathToChangelogReferenceFiles.GlobFiles("changelog_reference_NUKE*.md").Select(x => new object[] { x });
>>>>>>> 538cf312
    }

    [UsedImplicitly]
    public static IEnumerable<object[]> AllChangelogReference_NUKE_Files
        => PathToChangelogReferenceFiles.GlobFiles("changelog_reference_NUKE*.md").Select(x => new object[] { x });
}<|MERGE_RESOLUTION|>--- conflicted
+++ resolved
@@ -27,36 +27,6 @@
     [Theory]
     [MemberData(nameof(AllChangelogReference_1_0_0_Files))]
     [MemberData(nameof(AllChangelogReference_NUKE_Files))]
-    public void ReadReleaseNotes_ChangelogReferenceFile_ThrowsNoExceptions(AbsolutePath file)
-    {
-        Action act = () => ChangelogTasks.ReadReleaseNotes(file);
-
-        act.Should().NotThrow();
-    }
-
-    [Theory]
-    [MemberData(nameof(AllChangelogReference_1_0_0_Files))]
-    [MemberData(nameof(AllChangelogReference_NUKE_Files))]
-    public void ReadReleaseNotes_ChangelogReferenceFile_ReturnsAnyReleaseNotes(AbsolutePath file)
-    {
-        var releaseNotes = ChangelogTasks.ReadReleaseNotes(file);
-
-        releaseNotes.Should().NotBeEmpty();
-    }
-
-    [Theory]
-    [MemberData(nameof(AllChangelogReference_1_0_0_Files))]
-    [MemberData(nameof(AllChangelogReference_NUKE_Files))]
-    public void ReadChangelog_ChangelogReferenceFile_ThrowsNoExceptions(AbsolutePath file)
-    {
-        Action act = () => ChangelogTasks.ReadChangelog(file);
-
-        act.Should().NotThrow();
-    }
-
-    [Theory]
-    [MemberData(nameof(AllChangelogReference_1_0_0_Files))]
-    [MemberData(nameof(AllChangelogReference_NUKE_Files))]
     public void ExtractChangelogSectionNotes_ChangelogReferenceFile_ThrowsNoExceptions(AbsolutePath file)
     {
         Action act = () => ChangelogTasks.ExtractChangelogSectionNotes(file);
@@ -64,20 +34,9 @@
         act.Should().NotThrow();
     }
 
-    [Theory]
-    [MemberData(nameof(AllChangelogReference_1_0_0_Files))]
-    [MemberData(nameof(AllChangelogReference_NUKE_Files))]
-    public Task ReadReleaseNotes_ChangelogReferenceFile_HasParsedCorrectly(AbsolutePath file)
-    {
-        var releaseNotes = ChangelogTasks.ReadReleaseNotes(file);
-
-        return Verifier.Verify(releaseNotes).UseDirectory(PathToChangelogReferenceFiles).UseFileName(file.NameWithoutExtension);
-    }
-
     [Fact]
     public void GetReleaseSections_ChangelogReferenceFileWithoutReleaseHead_ReturnsEmpty()
     {
-<<<<<<< HEAD
         var file = PathToChangelogReferenceFiles / "changelog_reference_invalid_variant_1.md";
         var lines = file.ReadAllLines().ToList();
 
@@ -133,85 +92,6 @@
     public static IEnumerable<object[]> AllChangelogReference_1_0_0_Files
     {
         get => PathToChangelogReferenceFiles.GlobFiles("changelog_reference_1.0.0*.md").Select(x => new object[] { x });
-=======
-        private static AbsolutePath RootDirectory => Constants.TryGetRootDirectoryFrom(EnvironmentInfo.WorkingDirectory).NotNull();
-
-        private static AbsolutePath PathToChangelogReferenceFiles => RootDirectory / "source" / "Nuke.Common.Tests" / "ChangelogReferenceFiles";
-
-        [Theory]
-        [MemberData(nameof(AllChangelogReference_1_0_0_Files))]
-        [MemberData(nameof(AllChangelogReference_NUKE_Files))]
-        public void ExtractChangelogSectionNotes_ChangelogReferenceFile_ThrowsNoExceptions(AbsolutePath file)
-        {
-            Action act = () => ChangelogTasks.ExtractChangelogSectionNotes(file);
-
-            act.Should().NotThrow();
-        }
-
-        [Fact]
-        public void GetReleaseSections_ChangelogReferenceFileWithoutReleaseHead_ReturnsEmpty()
-        {
-            var file = PathToChangelogReferenceFiles / "changelog_reference_invalid_variant_1.md";
-            var lines = file.ReadAllLines().ToList();
-
-            ChangelogTasks.GetReleaseSections(lines).Should().BeEmpty();
-        }
-
-        [Theory]
-        [InlineData("changelog_reference_1.0.0_variant_5.md", "0.2.3")]
-        public Task ExtractChangelogSectionNotes_WithTag_ReturnsSectionThatMatchesProvidedTag(string fileName, string tag)
-        {
-            var changeLogFilePath = PathToChangelogReferenceFiles / fileName;
-            var sectionNotes = ChangelogTasks.ExtractChangelogSectionNotes(changeLogFilePath, tag);
-
-            return Verifier.Verify(sectionNotes).UseDirectory(PathToChangelogReferenceFiles)
-                .UseFileName($"{changeLogFilePath.NameWithoutExtension}_section_{tag}");
-        }
-
-        [Theory]
-        [InlineData("changelog_reference_1.0.0_variant_5.md", "0.0.0")]
-        [InlineData("changelog_reference_1.0.0_variant_5.md", "9.9.9")]
-        public void ExtractChangelogSection_WithNonExistingTag_ThrowsInformativeException(string fileName, string tag)
-        {
-            var file = PathToChangelogReferenceFiles / fileName;
-
-            Action act = () => ChangelogTasks.ExtractChangelogSectionNotes(file, tag);
-
-            act.Should().Throw<Exception>().WithMessage($"Could not find release section for '{tag}'.");
-        }
-
-        [Theory]
-        [InlineData("changelog_reference_invalid_variant_2.md")]
-        public void ReadChangelog_ChangelogFileThatHasMultipleUnreleasedSection_ThrowsInformativeException(string fileName)
-        {
-            var file = PathToChangelogReferenceFiles / fileName;
-
-            Action act = () => ChangelogTasks.ReadChangelog(file);
-
-            act.Should().Throw<Exception>().WithMessage("Changelog should have only one draft section");
-        }
-
-        [Theory]
-        [InlineData("changelog_reference_invalid_variant_1.md")]
-        public void ReadChangelog_EmptyChangelogFile_ThrowsInformativeException(string fileName)
-        {
-            var file = PathToChangelogReferenceFiles / fileName;
-
-            Action act = () => ChangelogTasks.ReadChangelog(file);
-
-            act.Should().Throw<Exception>().WithMessage("Changelog should have at least one release note section");
-        }
-
-        [UsedImplicitly]
-        public static IEnumerable<object[]> AllChangelogReference_1_0_0_Files
-        {
-            get => PathToChangelogReferenceFiles.GlobFiles("changelog_reference_1.0.0*.md").Select(x => new object[] { x });
-        }
-
-        [UsedImplicitly]
-        public static IEnumerable<object[]> AllChangelogReference_NUKE_Files
-            => PathToChangelogReferenceFiles.GlobFiles("changelog_reference_NUKE*.md").Select(x => new object[] { x });
->>>>>>> 538cf312
     }
 
     [UsedImplicitly]
