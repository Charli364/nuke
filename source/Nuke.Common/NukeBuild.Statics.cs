﻿// Copyright 2019 Maintainers of NUKE.
// Distributed under the MIT License.
// https://github.com/nuke-build/nuke/blob/master/LICENSE

using System;
using System.IO;
using System.Linq;
using System.Reflection;
using JetBrains.Annotations;
using Nuke.Common.CI.AppVeyor;
using Nuke.Common.CI.AzurePipelines;
using Nuke.Common.CI.Bamboo;
using Nuke.Common.CI.Bitrise;
using Nuke.Common.CI.GitHubActions;
using Nuke.Common.CI.GitLab;
using Nuke.Common.CI.Jenkins;
using Nuke.Common.CI.TeamCity;
using Nuke.Common.CI.TravisCI;
using Nuke.Common.IO;
using Nuke.Common.Utilities;
using Nuke.Common.Utilities.Collections;
using static Nuke.Common.Constants;

namespace Nuke.Common
{
    public abstract partial class NukeBuild
    {
        static NukeBuild()
        {
            RootDirectory = GetRootDirectory();
            TemporaryDirectory = GetTemporaryDirectory(RootDirectory);
            FileSystemTasks.EnsureExistingDirectory(TemporaryDirectory);
            BuildAssemblyDirectory = GetBuildAssemblyDirectory();
            BuildProjectDirectory = GetBuildProjectDirectory(BuildAssemblyDirectory);
            BuildProjectFile = GetBuildProjectDirectory(BuildAssemblyDirectory);

            Verbosity = EnvironmentInfo.GetParameter<Verbosity?>(() => Verbosity) ?? Verbosity.Normal;
            Host = EnvironmentInfo.GetParameter<HostType?>(() => Host) ?? GetHostType();
            Continue = EnvironmentInfo.GetParameter(() => Continue);
            Plan = EnvironmentInfo.GetParameter(() => Plan);
            Help = EnvironmentInfo.GetParameter(() => Help);
            NoLogo = EnvironmentInfo.GetParameter(() => NoLogo);
        }

        /// <summary>
        /// Gets the full path to the root directory.
        /// </summary>
        [Parameter("Root directory during build execution.", Name = "Root")]
        public static AbsolutePath RootDirectory { get; }

        /// <summary>
        /// Gets the full path to the temporary directory <c>/.tmp</c>.
        /// </summary>
        public static AbsolutePath TemporaryDirectory { get; }

        /// <summary>
        /// Gets the full path to the build assembly directory, or <c>null</c>.
        /// </summary>
        [CanBeNull]
        public static AbsolutePath BuildAssemblyDirectory { get; }

        /// <summary>
        /// Gets the full path to the build project directory, or <c>null</c>
        /// </summary>
        [CanBeNull]
        public static AbsolutePath BuildProjectDirectory { get; }

        /// <summary>
        /// Gets the full path to the build project file, or <c>null</c>
        /// </summary>
        [CanBeNull]
        public static AbsolutePath BuildProjectFile { get; }

        /// <summary>
        /// Gets the logging verbosity during build execution. Default is <see cref="Nuke.Common.Verbosity.Normal"/>.
        /// </summary>
        [Parameter("Logging verbosity during build execution. Default is 'Normal'.")]
        public static Verbosity Verbosity { get; set; }

        /// <summary>
        /// Gets the host for execution. Default is <em>automatic</em>.
        /// </summary>
        [Parameter("Host for execution. Default is 'automatic'.")]
        public static HostType Host { get; }

        /// <summary>
        /// Gets a value whether to show the execution plan (HTML).
        /// </summary>
        [Parameter("Shows the execution plan (HTML).")]
        public static bool Plan { get; }

        /// <summary>
        /// Gets a value whether to show the help text for this build assembly.
        /// </summary>
        [Parameter("Shows the help text for this build assembly.")]
        public static bool Help { get; }

        /// <summary>
        /// Gets a value whether to display the NUKE logo.
        /// </summary>
        [Parameter("Disables displaying the NUKE logo.")]
        public static bool NoLogo { get; }

        public static bool IsLocalBuild => Host == HostType.Console;
        public static bool IsServerBuild => Host != HostType.Console;

        public static LogLevel LogLevel => (LogLevel) Verbosity;

        [Parameter("Indicates to continue a previously failed build attempt.")]
        public static bool Continue { get; internal set; }

        private static AbsolutePath GetRootDirectory()
        {
            var parameterValue = EnvironmentInfo.GetParameter(() => RootDirectory);
            if (parameterValue != null)
                return parameterValue;

            if (EnvironmentInfo.GetParameter<bool>(() => RootDirectory))
                return (AbsolutePath) EnvironmentInfo.WorkingDirectory;

            return TryGetRootDirectoryFrom(EnvironmentInfo.WorkingDirectory)
                .NotNull(new[]
                         {
                             $"Could not locate '{ConfigurationFileName}' file while walking up from '{EnvironmentInfo.WorkingDirectory}'.",
                             "Either create the file to mark the root directory, or use the --root parameter."
                         }.JoinNewLine());
        }

        [CanBeNull]
        private static AbsolutePath GetBuildAssemblyDirectory()
        {
            var entryAssembly = Assembly.GetEntryAssembly();
            if (entryAssembly == null || entryAssembly.GetTypes().All(x => !x.IsSubclassOf(typeof(NukeBuild))))
                return null;

            return (AbsolutePath) Path.GetDirectoryName(entryAssembly.Location).NotNull();
        }

        [CanBeNull]
        private static AbsolutePath GetBuildProjectDirectory([CanBeNull] AbsolutePath buildAssemblyDirectory)
        {
            if (buildAssemblyDirectory == null)
                return null;

            return (AbsolutePath) new DirectoryInfo(buildAssemblyDirectory)
                .DescendantsAndSelf(x => x.Parent)
                .Select(x => x.GetFiles("*.csproj", SearchOption.TopDirectoryOnly)
                    .SingleOrDefaultOrError($"Found multiple project files in '{x}'."))
                .FirstOrDefault(x => x != null)
                ?.DirectoryName;
        }

<<<<<<< HEAD
        [CanBeNull]
        private static AbsolutePath GetBuildProjectFile([CanBeNull] AbsolutePath buildProjectDirectory)
        {
            return buildProjectDirectory?.GlobFiles("*.csproj").SingleOrDefault();
        }

=======
        // ReSharper disable once CognitiveComplexity
>>>>>>> c51180ea
        private static HostType GetHostType()
        {
            if (AppVeyor.IsRunningAppVeyor)
                return HostType.AppVeyor;
            if (Jenkins.IsRunningJenkins)
                return HostType.Jenkins;
            if (TeamCity.IsRunningTeamCity)
                return HostType.TeamCity;
            if (Bamboo.IsRunningBamboo)
                return HostType.Bamboo;
            if (AzurePipelines.IsRunningAzurePipelines)
                return HostType.AzurePipelines;
            if (Bitrise.IsRunningBitrise)
                return HostType.Bitrise;
            if (GitLab.IsRunningGitLab)
                return HostType.GitLab;
            if (TravisCI.IsRunningTravis)
                return HostType.Travis;
            if (GitHubActions.IsRunningGitHubActions)
                return HostType.GitHubActions;

            return HostType.Console;
        }
    }
}<|MERGE_RESOLUTION|>--- conflicted
+++ resolved
@@ -150,16 +150,13 @@
                 ?.DirectoryName;
         }
 
-<<<<<<< HEAD
         [CanBeNull]
         private static AbsolutePath GetBuildProjectFile([CanBeNull] AbsolutePath buildProjectDirectory)
         {
             return buildProjectDirectory?.GlobFiles("*.csproj").SingleOrDefault();
         }
 
-=======
         // ReSharper disable once CognitiveComplexity
->>>>>>> c51180ea
         private static HostType GetHostType()
         {
             if (AppVeyor.IsRunningAppVeyor)
